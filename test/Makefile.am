--- conflicted
+++ resolved
@@ -17,6 +17,7 @@
 	test-key2pho \
 	test-utf8 \
 	test-mmap \
+	test-path \
 	$(NULL)
 
 check_HEADERS = \
@@ -41,19 +42,6 @@
 TEXT_UI_BIN=
 endif
 
-<<<<<<< HEAD
-if ENABLE_UNIT_TEST
-UNIT_TEST_BIN=do-test
-test_case_SRC = \
-	test-utf8.c \
-	test-key2pho.c \
-	test-mmap.c \
-	test-path.c \
-	$(NULL)
-do_test_SOURCES = \
-	do-test.c \
-	$(test_case_SRC) \
-=======
 INCLUDES = \
 	-I$(top_srcdir)/include \
 	-I$(top_srcdir)/include/internal \
@@ -61,7 +49,6 @@
 	-DCHEWING_DATA_PREFIX="\"$(top_builddir)/data\"" \
 	-DTEST_HASH_DIR="\"$(PWD)\"" \
 	$(CHECK_CFLAGS) \
->>>>>>> cbc3c4d3
 	$(NULL)
 
 LDADD = \
