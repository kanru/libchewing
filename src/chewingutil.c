--- conflicted
+++ resolved
@@ -1384,62 +1384,35 @@
 			if ( symbols_end ) {
 				*symbols_end = '\0';
 				len = ueStrLen( symbols );
-<<<<<<< HEAD
-				tmp_tab[ pgdata->n_symbol_entry ] = ALC(
-						SymbolEntry,
-						sizeof( SymbolEntry ) +
-=======
-				tmp_tab[ n_symbol_entry ] =
+				tmp_tab[ pgdata->n_symbol_entry ] =
 					ALC( SymbolEntry, sizeof( SymbolEntry ) +
->>>>>>> 5d1bec66
 						(len - 1) * (MAX_UTF8_SIZE + 1) );
 				tmp_tab[ pgdata->n_symbol_entry ]->nSymbols = len;
 				symbol = symbols;
 				for( i = 0; i < len; ++i ) {
 					ueStrNCpy(
-<<<<<<< HEAD
 						tmp_tab[ pgdata->n_symbol_entry ]->symbols[ i ],
-=======
-						tmp_tab[ n_symbol_entry ]->symbols[ i ],
->>>>>>> 5d1bec66
 						symbol, 1, 1 );
 					symbol += ueBytesFromChar( symbol[ 0 ] );
 				}
 			}
 			else {
-<<<<<<< HEAD
 				tmp_tab[ pgdata->n_symbol_entry ] =
-					(SymbolEntry *) calloc( 1,
-						sizeof( SymbolEntry ) - ( MAX_UTF8_SIZE + 1 ) );
-				tmp_tab[ pgdata->n_symbol_entry ]->nSymbols = 0;
-=======
-				tmp_tab[ n_symbol_entry ] =
 					ALC( SymbolEntry,
 						sizeof( SymbolEntry ) -
 						( MAX_UTF8_SIZE + 1 ) );
-				tmp_tab[ n_symbol_entry ]->nSymbols = 0;
->>>>>>> 5d1bec66
+				tmp_tab[ pgdata->n_symbol_entry ]->nSymbols = 0;
 			}
 			*category_end = '\0';
 			ueStrNCpy(
-<<<<<<< HEAD
 				tmp_tab[ pgdata->n_symbol_entry ]->category,
-				category,
-=======
-				tmp_tab[ n_symbol_entry ]->category,
 				line,
->>>>>>> 5d1bec66
 				MAX_PHRASE_LEN, 1 );
 			++pgdata->n_symbol_entry;
 		}
 	}
-<<<<<<< HEAD
-	pgdata->symbol_table = (SymbolEntry **) calloc( pgdata->n_symbol_entry, sizeof( SymbolEntry * ) );
+	pgdata->symbol_table = ALC( SymbolEntry*,  pgdata->n_symbol_entry );
 	memcpy( pgdata->symbol_table, tmp_tab, pgdata->n_symbol_entry * sizeof( SymbolEntry *) );
-=======
-	symbol_table = ALC( SymbolEntry*,  n_symbol_entry );
-	memcpy( symbol_table, tmp_tab, n_symbol_entry * sizeof( SymbolEntry *) );
->>>>>>> 5d1bec66
 	fclose( file );
 	return 1;
 }
