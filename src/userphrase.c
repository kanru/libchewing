--- conflicted
+++ resolved
@@ -122,7 +122,6 @@
 	}
 }
 
-<<<<<<< HEAD
 static int GetPhoneLen( const uint16_t phoneSeq[] )
 {
 	int len = 0;
@@ -136,10 +135,6 @@
 	return pgdata->static_data.new_lifttime;
 }
 
-void UserUpdatePhraseBegin( ChewingData *pgdata )
-{
-	sqlite3_exec( pgdata->static_data.db, "BEGIN", 0, 0, 0 );
-=======
 static void LogUserPhrase(
 	ChewingData *pgdata,
 	const uint16_t phoneSeq[],
@@ -161,7 +156,11 @@
 
 	LOG_INFO( "userphrase %s, phone = %s, orig_freq = %d, max_freq = %d, user_freq = %d, recent_time = %d\n",
 		wordSeq, buf, orig_freq, max_freq, user_freq, recent_time );
->>>>>>> 7b243b1c
+}
+
+void UserUpdatePhraseBegin( ChewingData *pgdata )
+{
+	sqlite3_exec( pgdata->static_data.db, "BEGIN", 0, 0, 0 );
 }
 
 int UserUpdatePhrase( ChewingData *pgdata, const uint16_t phoneSeq[], const char wordSeq[] )
@@ -171,7 +170,6 @@
 	sqlite3_stmt *stmt = NULL;
 	int len;
 
-<<<<<<< HEAD
 	int orig_freq;
 	int max_freq;
 	int user_freq;
@@ -209,41 +207,6 @@
 		orig_freq = LoadOriginalFreq( pgdata, phoneSeq, wordSeq, len );
 		max_freq = LoadMaxFreq( pgdata, phoneSeq, len );
 		user_freq = orig_freq;
-=======
-	len = ueStrLen( wordSeq );
-	pItem = HashFindEntry( pgdata, phoneSeq, wordSeq );
-	if ( ! pItem ) {
-		if ( ! AlcUserPhraseSeq( &data, len, strlen( wordSeq ) ) ) {
-			return USER_UPDATE_FAIL;
-		}
-
-		memcpy( data.phoneSeq, phoneSeq, len * sizeof( phoneSeq[ 0 ] ) );
-		data.phoneSeq[ len ] = 0;
-		strcpy( data.wordSeq, wordSeq );
-
-		/* load initial freq */
-		data.origfreq = LoadOriginalFreq( pgdata, phoneSeq, wordSeq, len );
-		data.maxfreq = LoadMaxFreq( pgdata, phoneSeq, len );
-
-		data.userfreq = data.origfreq;
-		data.recentTime = pgdata->static_data.chewing_lifetime;
-		pItem = HashInsert( pgdata, &data );
-		LogUserPhrase( pgdata, phoneSeq, wordSeq, pItem->data.origfreq, pItem->data.maxfreq, pItem->data.userfreq, pItem->data.recentTime );
-		HashModify( pgdata, pItem );
-		return USER_UPDATE_INSERT;
-	}
-	else {
-		pItem->data.maxfreq = LoadMaxFreq( pgdata, phoneSeq, len );
-		pItem->data.userfreq = UpdateFreq(
-			pItem->data.userfreq,
-			pItem->data.maxfreq,
-			pItem->data.origfreq,
-			pgdata->static_data.chewing_lifetime - pItem->data.recentTime );
-		pItem->data.recentTime = pgdata->static_data.chewing_lifetime;
-		LogUserPhrase( pgdata, phoneSeq, wordSeq, pItem->data.origfreq, pItem->data.maxfreq, pItem->data.userfreq, pItem->data.recentTime );
-		HashModify( pgdata, pItem );
-		return USER_UPDATE_MODIFY;
->>>>>>> 7b243b1c
 	}
 	sqlite3_finalize( stmt );
 	stmt = NULL;
@@ -274,6 +237,8 @@
 
 	ret = sqlite3_step( stmt );
 	if ( ret != SQLITE_DONE ) goto error;
+
+	LogUserPhrase( pgdata, phoneSeq, wordSeq, orig_freq, max_freq, user_freq, recent_time);
 
 	sqlite3_finalize( stmt );
 
