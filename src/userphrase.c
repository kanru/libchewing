/**
 * userphrase.c
 *
 * Copyright (c) 1999, 2000, 2001
 *	Lu-chuan Kung and Kang-pen Chen.
 *	All rights reserved.
 *
 * Copyright (c) 2004, 2006
 *	libchewing Core Team. See ChangeLog for details.
 *
 * See the file "COPYING" for information on usage and redistribution
 * of this file.
 */

#include <assert.h>
#include <stdlib.h>
#include <string.h>
#include <stdio.h>

#include "chewing-utf8-util.h"
#include "hash-private.h"
#include "dict-private.h"
#include "tree-private.h"
#include "userphrase-private.h"
#include "private.h"

/* load the orginal frequency from the static dict */
static int LoadOriginalFreq( ChewingData *pgdata, const uint16_t phoneSeq[], const char wordSeq[], int len )
{
	const TreeType *tree_pos;
	int retval;
	Phrase *phrase = ALC( Phrase, 1 );

	tree_pos = TreeFindPhrase( pgdata, 0, len - 1, phoneSeq );
	if ( tree_pos ) {
		GetPhraseFirst( pgdata, phrase, tree_pos );
		do {
			/* find the same phrase */
			if ( ! strcmp(
				phrase->phrase,
				wordSeq ) ) {
				retval = phrase->freq;
				free( phrase );
				return retval;
			}
		} while ( GetVocabNext( pgdata, phrase ) );
	}

	free( phrase );
	return FREQ_INIT_VALUE;
}

/* find the maximum frequency of the same phrase */
static int LoadMaxFreq( ChewingData *pgdata, const uint16_t phoneSeq[], int len )
{
	const TreeType *tree_pos;
	Phrase *phrase = ALC( Phrase, 1 );
	int maxFreq = FREQ_INIT_VALUE;
	int ret;
	sqlite3_stmt *stmt = NULL;

	tree_pos = TreeFindPhrase( pgdata, 0, len - 1, phoneSeq );
	if ( tree_pos ) {
		GetPhraseFirst( pgdata, phrase, tree_pos );
		do {
			if ( phrase->freq > maxFreq )
				maxFreq = phrase->freq;
		} while( GetVocabNext( pgdata, phrase ) );
	}
	free( phrase );

	ret = sqlite3_prepare_v2( pgdata->static_data.db,
		"SELECT MAX(user_freq) FROM userphrase_v1 WHERE phone = ?1", -1,
		&stmt, NULL );
	if ( ret != SQLITE_OK ) goto end;

	ret = sqlite3_bind_blob( stmt, 1,
		phoneSeq, (len + 1) * sizeof( phoneSeq[0]), SQLITE_STATIC );
	if ( ret != SQLITE_OK ) goto end;

	ret = sqlite3_step( stmt );
	if ( ret !=  SQLITE_ROW ) goto end;

	maxFreq = sqlite3_column_int( stmt, 0 );

end:
	sqlite3_finalize( stmt );
	return maxFreq;
}

/* compute the new updated freqency */
static int UpdateFreq( int freq, int maxfreq, int origfreq, int deltatime )
{
	int delta;

	/* Short interval */
	if ( deltatime < 4000 ) {
		delta = ( freq >= maxfreq ) ?
			min(
				( maxfreq - origfreq ) / 5 + 1,
				SHORT_INCREASE_FREQ ) :
			max(
				( maxfreq - origfreq ) / 5 + 1,
				SHORT_INCREASE_FREQ );
		return min( freq + delta, MAX_ALLOW_FREQ );
	}
	/* Medium interval */
	else if ( deltatime < 50000 ) {
		delta = ( freq >= maxfreq ) ?
			min(
				( maxfreq - origfreq ) / 10 + 1,
				MEDIUM_INCREASE_FREQ ) :
			max(
				( maxfreq - origfreq ) / 10 + 1,
				MEDIUM_INCREASE_FREQ );
		return min( freq + delta, MAX_ALLOW_FREQ );
	}
	/* long interval */
	else {
		delta = max( ( freq - origfreq ) / 5, LONG_DECREASE_FREQ );
		return max( freq - delta, origfreq );
	}
}

static int GetPhoneLen( const uint16_t phoneSeq[] )
{
	int len = 0;
	while ( phoneSeq[len] != 0 )
		++len;
	return len;
}

static int GetCurrentLiftTime( ChewingData *pgdata )
{
	return pgdata->static_data.new_lifttime;
}

static void LogUserPhrase(
	ChewingData *pgdata,
	const uint16_t phoneSeq[],
	const char wordSeq[],
	int orig_freq,
	int max_freq,
	int user_freq,
	int recent_time)
{
	/* Size of each phone is len("0x1234 ") = 7 */
	char buf[7 * MAX_PHRASE_LEN + 1] = { 0 };
	int i;

	for ( i = 0; i < MAX_PHRASE_LEN; ++i ) {
		if ( phoneSeq[i] == 0 )
			break;
		snprintf( buf + 7 * i, 7 + 1, "%#06x ", phoneSeq[i] );
	}

	LOG_INFO( "userphrase %s, phone = %s, orig_freq = %d, max_freq = %d, user_freq = %d, recent_time = %d\n",
		wordSeq, buf, orig_freq, max_freq, user_freq, recent_time );
}

void UserUpdatePhraseBegin( ChewingData *pgdata )
{
	sqlite3_exec( pgdata->static_data.db, "BEGIN", 0, 0, 0 );
}

int UserUpdatePhrase( ChewingData *pgdata, const uint16_t phoneSeq[], const char wordSeq[] )
{
	int ret;
	int action;
	sqlite3_stmt *stmt = NULL;
	int len;

	int orig_freq;
	int max_freq;
	int user_freq;
	int recent_time;

	len = GetPhoneLen( phoneSeq );

	ret = sqlite3_prepare_v2( pgdata->static_data.db,
		CHEWING_DB_SELECT_BY_PHONE_PHRASE, -1, &stmt, NULL );
	if ( ret != SQLITE_OK ) goto error;

	ret = sqlite3_bind_blob( stmt, CHEWING_DB_SEL_INDEX_PHONE,
		phoneSeq, (len + 1) * sizeof( phoneSeq[0]), SQLITE_STATIC );
	if ( ret != SQLITE_OK ) goto error;

	ret = sqlite3_bind_text( stmt, CHEWING_DB_SEL_INDEX_PHRASE,
		wordSeq, -1, SQLITE_STATIC );
	if ( ret != SQLITE_OK ) goto error;

	recent_time = GetCurrentLiftTime( pgdata );
	ret = sqlite3_step( stmt );
	if ( ret == SQLITE_ROW ) {
		action = USER_UPDATE_MODIFY;

		orig_freq = sqlite3_column_int( pgdata->static_data.userphrase_stmt, CHEWING_DB_SEL_INDEX_ORIG_FREQ );
		max_freq = LoadMaxFreq( pgdata, phoneSeq, len );
		user_freq = UpdateFreq(
			sqlite3_column_int( pgdata->static_data.userphrase_stmt, CHEWING_DB_SEL_INDEX_USER_FREQ ),
			sqlite3_column_int( pgdata->static_data.userphrase_stmt, CHEWING_DB_SEL_INDEX_MAX_FREQ ),
			orig_freq,
			recent_time - sqlite3_column_int( pgdata->static_data.userphrase_stmt, CHEWING_DB_SEL_INDEX_TIME ) );
	} else {
		action = USER_UPDATE_INSERT;

		orig_freq = LoadOriginalFreq( pgdata, phoneSeq, wordSeq, len );
		max_freq = LoadMaxFreq( pgdata, phoneSeq, len );
		user_freq = orig_freq;
	}
	sqlite3_finalize( stmt );
	stmt = NULL;

	ret = sqlite3_prepare_v2( pgdata->static_data.db,
		CHEWING_DB_UPSERT, -1, &stmt, NULL );
	if ( ret != SQLITE_OK ) goto error;

	ret = sqlite3_bind_int( stmt, CHEWING_DB_INS_INDEX_ORIG_FREQ, orig_freq );
	if ( ret != SQLITE_OK ) goto error;

	ret = sqlite3_bind_int( stmt, CHEWING_DB_INS_INDEX_MAX_FREQ, max_freq );
	if ( ret != SQLITE_OK ) goto error;

	ret = sqlite3_bind_int( stmt, CHEWING_DB_INS_INDEX_USER_FREQ, user_freq );
	if ( ret != SQLITE_OK ) goto error;

	ret = sqlite3_bind_int( stmt, CHEWING_DB_INS_INDEX_TIME, recent_time );
	if ( ret != SQLITE_OK ) goto error;

	ret = sqlite3_bind_blob( stmt, CHEWING_DB_INS_INDEX_PHONE,
		phoneSeq, (len + 1) * sizeof( phoneSeq[0]), SQLITE_STATIC );
	if ( ret != SQLITE_OK ) goto error;

	ret = sqlite3_bind_text( stmt, CHEWING_DB_INS_INDEX_PHRASE,
		wordSeq, -1, SQLITE_STATIC );
	if ( ret != SQLITE_OK ) goto error;

	ret = sqlite3_step( stmt );
	if ( ret != SQLITE_DONE ) goto error;

	LogUserPhrase( pgdata, phoneSeq, wordSeq, orig_freq, max_freq, user_freq, recent_time);

	sqlite3_finalize( stmt );

	return action;

error:
	sqlite3_finalize( stmt );
	return USER_UPDATE_FAIL;
}

<<<<<<< HEAD
void UserUpdatePhraseEnd( ChewingData *pgdata )
{
	sqlite3_exec( pgdata->static_data.db, "END", 0, 0, 0 );
}

=======
void UserRemovePhrase( ChewingData *pgdata, const uint16_t phoneSeq[], const char wordSeq[] )
{
	HASH_ITEM **prev = NULL;
	HASH_ITEM *item = NULL;

	assert( pgdata );
	assert( phoneSeq );
	assert( wordSeq );

	prev = HashFindHead( pgdata, phoneSeq );
	item = *prev;

	while ( item ) {
		if ( strcmp( item->data.wordSeq, wordSeq ) == 0 ) {
			/* Remove this phrase by removing */
			item->data.phoneSeq[0] = 0;
			item->data.wordSeq[0] = 0;
			HashModify( pgdata, item );

			*prev = item->next;
			FreeHashItem( item );

			return;
		}
		prev = &item->next;
		item = item->next;
	}
}
>>>>>>> be5e16f7

UserPhraseData *UserGetPhraseFirst( ChewingData *pgdata, const uint16_t phoneSeq[] )
{
	int ret;
	int len;

	assert( pgdata->static_data.userphrase_stmt == NULL );

	len = GetPhoneLen( phoneSeq );

	ret = sqlite3_prepare_v2(
		pgdata->static_data.db,
		CHEWING_DB_SELECT_BY_PHONE, -1,
		&pgdata->static_data.userphrase_stmt, NULL );
	if ( ret != SQLITE_OK ) return NULL;

	ret = sqlite3_bind_blob( pgdata->static_data.userphrase_stmt, CHEWING_DB_SEL_INDEX_PHONE,
		phoneSeq, (len + 1) * sizeof( phoneSeq[0]), SQLITE_STATIC );
	if ( ret != SQLITE_OK ) return NULL;

	return UserGetPhraseNext( pgdata, phoneSeq );
}

UserPhraseData *UserGetPhraseNext( ChewingData *pgdata, const uint16_t phoneSeq[] )
{
	int ret;

	assert( pgdata->static_data.userphrase_stmt );

	ret = sqlite3_step( pgdata->static_data.userphrase_stmt );
	if ( ret !=  SQLITE_ROW ) return NULL;

	// FIXME: shall not remove const here.
	pgdata->userphrase_data.phoneSeq =
		(void *) sqlite3_column_blob( pgdata->static_data.userphrase_stmt, CHEWING_DB_SEL_INDEX_PHONE );
	pgdata->userphrase_data.wordSeq =
		(char *) sqlite3_column_text( pgdata->static_data.userphrase_stmt, CHEWING_DB_SEL_INDEX_PHRASE );
	pgdata->userphrase_data.userfreq =
		sqlite3_column_int( pgdata->static_data.userphrase_stmt, CHEWING_DB_SEL_INDEX_USER_FREQ );
	pgdata->userphrase_data.recentTime =
		sqlite3_column_int( pgdata->static_data.userphrase_stmt, CHEWING_DB_SEL_INDEX_TIME );
	pgdata->userphrase_data.origfreq =
		sqlite3_column_int( pgdata->static_data.userphrase_stmt, CHEWING_DB_SEL_INDEX_ORIG_FREQ );
	pgdata->userphrase_data.maxfreq =
		sqlite3_column_int( pgdata->static_data.userphrase_stmt, CHEWING_DB_SEL_INDEX_MAX_FREQ );

	return &pgdata->userphrase_data;
}

void UserGetPhraseEnd( ChewingData *pgdata, const uint16_t phoneSeq[] )
{
	assert( pgdata->static_data.userphrase_stmt );
	sqlite3_finalize( pgdata->static_data.userphrase_stmt );
	pgdata->static_data.userphrase_stmt = NULL;
}

void IncreaseLifeTime( ChewingData *pgdata )
{
	++pgdata->static_data.new_lifttime;
}<|MERGE_RESOLUTION|>--- conflicted
+++ resolved
@@ -23,6 +23,7 @@
 #include "tree-private.h"
 #include "userphrase-private.h"
 #include "private.h"
+#include "key2pho-private.h"
 
 /* load the orginal frequency from the static dict */
 static int LoadOriginalFreq( ChewingData *pgdata, const uint16_t phoneSeq[], const char wordSeq[], int len )
@@ -122,14 +123,6 @@
 	}
 }
 
-static int GetPhoneLen( const uint16_t phoneSeq[] )
-{
-	int len = 0;
-	while ( phoneSeq[len] != 0 )
-		++len;
-	return len;
-}
-
 static int GetCurrentLiftTime( ChewingData *pgdata )
 {
 	return pgdata->static_data.new_lifttime;
@@ -249,42 +242,43 @@
 	return USER_UPDATE_FAIL;
 }
 
-<<<<<<< HEAD
 void UserUpdatePhraseEnd( ChewingData *pgdata )
 {
 	sqlite3_exec( pgdata->static_data.db, "END", 0, 0, 0 );
 }
 
-=======
 void UserRemovePhrase( ChewingData *pgdata, const uint16_t phoneSeq[], const char wordSeq[] )
 {
-	HASH_ITEM **prev = NULL;
-	HASH_ITEM *item = NULL;
+	int ret;
+	int len;
+	sqlite3_stmt *stmt = NULL;
 
 	assert( pgdata );
 	assert( phoneSeq );
 	assert( wordSeq );
 
-	prev = HashFindHead( pgdata, phoneSeq );
-	item = *prev;
-
-	while ( item ) {
-		if ( strcmp( item->data.wordSeq, wordSeq ) == 0 ) {
-			/* Remove this phrase by removing */
-			item->data.phoneSeq[0] = 0;
-			item->data.wordSeq[0] = 0;
-			HashModify( pgdata, item );
-
-			*prev = item->next;
-			FreeHashItem( item );
-
-			return;
-		}
-		prev = &item->next;
-		item = item->next;
-	}
-}
->>>>>>> be5e16f7
+	len = GetPhoneLen( phoneSeq );
+
+	ret = sqlite3_prepare_v2(
+		pgdata->static_data.db,
+		"DELETE FROM userphrase_v1 WHERE phrase = ?1 AND phone = ?2", -1,
+		&stmt, NULL );
+	if ( ret != SQLITE_OK ) goto end;
+
+	ret = sqlite3_bind_text( stmt, 1, wordSeq, -1 , SQLITE_STATIC );
+	if ( ret != SQLITE_OK ) goto end;
+
+	ret = sqlite3_bind_blob( stmt, 2, phoneSeq,
+		( len + 1 ) * sizeof( phoneSeq[0] ) , SQLITE_STATIC );
+	if ( ret != SQLITE_OK ) goto end;
+
+	ret = sqlite3_step( stmt );
+	if ( ret != SQLITE_DONE ) goto end;
+
+end:
+	sqlite3_finalize( stmt );
+}
+
 
 UserPhraseData *UserGetPhraseFirst( ChewingData *pgdata, const uint16_t phoneSeq[] )
 {
