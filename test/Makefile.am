--- conflicted
+++ resolved
@@ -12,23 +12,12 @@
 	default-test.txt \
 	$(NULL)
 
-<<<<<<< HEAD
-$(TESTDATA): $(DEFAULT_TESTDATA)
-	@if [ ! -f $(TESTDATA) ]; then cp $(DEFAULT_TESTDATA) $(TESTDATA) ; fi
-
-check: testchewing$(EXEEXT) $(TESTDATA) $(CHEWINGDATA)
-	$(testdir)/testchewing < $(TESTDATA)
-if ENABLE_UNIT_TEST
-	$(testdir)/do-test
-endif
-=======
 TESTS = $(NATIVE_TESTS)
 NATIVE_TESTS = \
 	test-key2pho \
 	test-utf8 \
 	test-mmap \
 	$(NULL)
->>>>>>> 1bc9496a
 
 check_HEADERS = \
 	test_harness.h \
